package spark.storage

import java.io.{Externalizable, IOException, ObjectInput, ObjectOutput}

/**
 * Flags for controlling the storage of an RDD. Each StorageLevel records whether to use memory,
 * whether to drop the RDD to disk if it falls out of memory, whether to keep the data in memory
 * in a serialized format, and whether to replicate the RDD partitions on multiple nodes.
 * The [[spark.storage.StorageLevel$]] singleton object contains some static constants for
 * commonly useful storage levels.
 */
class StorageLevel(
    var useDisk: Boolean,
    var useMemory: Boolean,
    var deserialized: Boolean,
    var replication: Int = 1)
  extends Externalizable {

  // TODO: Also add fields for caching priority, dataset ID, and flushing.

  assert(replication < 40, "Replication restricted to be less than 40 for calculating hashcodes")

  def this(flags: Int, replication: Int) {
    this((flags & 4) != 0, (flags & 2) != 0, (flags & 1) != 0, replication)
  }

  def this() = this(false, true, false)  // For deserialization

  override def clone(): StorageLevel = new StorageLevel(
    this.useDisk, this.useMemory, this.deserialized, this.replication)

  override def equals(other: Any): Boolean = other match {
    case s: StorageLevel =>
      s.useDisk == useDisk &&
      s.useMemory == useMemory &&
      s.deserialized == deserialized &&
      s.replication == replication
    case _ =>
      false
  }

  def isValid = ((useMemory || useDisk) && (replication > 0))

  def toInt: Int = {
    var ret = 0
    if (useDisk) {
      ret |= 4
    }
    if (useMemory) {
      ret |= 2
    }
    if (deserialized) {
      ret |= 1
    }
    return ret
  }

  override def writeExternal(out: ObjectOutput) {
    out.writeByte(toInt)
    out.writeByte(replication)
  }

  override def readExternal(in: ObjectInput) {
    val flags = in.readByte()
    useDisk = (flags & 4) != 0
    useMemory = (flags & 2) != 0
    deserialized = (flags & 1) != 0
    replication = in.readByte()
  }

  @throws(classOf[IOException])
  private def readResolve(): Object = StorageLevel.getCachedStorageLevel(this)

  override def toString: String =
    "StorageLevel(%b, %b, %b, %d)".format(useDisk, useMemory, deserialized, replication)

<<<<<<< HEAD
  override def hashCode(): Int = toInt * 41 + replication
=======
  def description : String = {
    var result = ""
    result += (if (useDisk) "Disk " else "")
    result += (if (useMemory) "Memory " else "")
    result += (if (deserialized) "Deserialized " else "Serialized")
    result += "%sx Replicated".format(replication)
    result
  }
>>>>>>> 05e38073
}


object StorageLevel {
  val NONE = new StorageLevel(false, false, false)
  val DISK_ONLY = new StorageLevel(true, false, false)
  val DISK_ONLY_2 = new StorageLevel(true, false, false, 2)
  val MEMORY_ONLY = new StorageLevel(false, true, true)
  val MEMORY_ONLY_2 = new StorageLevel(false, true, true, 2)
  val MEMORY_ONLY_SER = new StorageLevel(false, true, false)
  val MEMORY_ONLY_SER_2 = new StorageLevel(false, true, false, 2)
  val MEMORY_AND_DISK = new StorageLevel(true, true, true)
  val MEMORY_AND_DISK_2 = new StorageLevel(true, true, true, 2)
  val MEMORY_AND_DISK_SER = new StorageLevel(true, true, false)
  val MEMORY_AND_DISK_SER_2 = new StorageLevel(true, true, false, 2)

  private[spark]
  val storageLevelCache = new java.util.concurrent.ConcurrentHashMap[StorageLevel, StorageLevel]()

  private[spark] def getCachedStorageLevel(level: StorageLevel): StorageLevel = {
    if (storageLevelCache.containsKey(level)) {
      storageLevelCache.get(level)
    } else {
      storageLevelCache.put(level, level)
      level
    }
  }
}<|MERGE_RESOLUTION|>--- conflicted
+++ resolved
@@ -74,9 +74,7 @@
   override def toString: String =
     "StorageLevel(%b, %b, %b, %d)".format(useDisk, useMemory, deserialized, replication)
 
-<<<<<<< HEAD
   override def hashCode(): Int = toInt * 41 + replication
-=======
   def description : String = {
     var result = ""
     result += (if (useDisk) "Disk " else "")
@@ -85,7 +83,6 @@
     result += "%sx Replicated".format(replication)
     result
   }
->>>>>>> 05e38073
 }
 
 
